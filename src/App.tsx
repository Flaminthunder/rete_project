// src/App.tsx
import { useEffect } from "react";
import { useRete } from "rete-react-plugin";
import { createEditor } from "./editor";

export default function App() {
  const [ref] = useRete(createEditor);

  const handleExportWorkflow = () => {
    if ((window as any).exportWorkflow) {
      (window as any).exportWorkflow();
    } else {
      console.error("Export function not available.");
    }
  };

<<<<<<< HEAD
=======
  // Updated to include 'Action' type
>>>>>>> 858e349a
  const handleAddNode = (type: 'Rule' | 'AND' | 'OR' | 'Action') => {
    if ((window as any).addEditorNode) {
      if (type === 'Rule') {
        (window as any).addEditorNode(type, { label: "New Rule", numInputs: 1, numOutputs: 1 });
      } else if (type === 'AND') {
        (window as any).addEditorNode(type, { numInputs: 2 });
      } else if (type === 'OR') {
        (window as any).addEditorNode(type, { numInputs: 2 });
      } else if (type === 'Action') {
<<<<<<< HEAD
        (window as any).addEditorNode(type, { label: "New Action", numInputs: 1 });
=======
        // ActionNode only needs a label, numInputs is fixed at 1 by its class definition
        (window as any).addEditorNode(type, { label: "New Action" });
>>>>>>> 858e349a
      }
    } else {
      console.error("Add node function not available.");
    }
  };

  const handleRemoveSelectedNodes = () => {
    if ((window as any).removeSelectedEditorNodes) {
      (window as any).removeSelectedEditorNodes();
    } else {
      console.error("Remove selected nodes function not available.");
    }
  };

  const handleArrange = () => {
    if ((window as any).arrangeLayout) {
      (window as any).arrangeLayout();
    } else {
      console.error("Arrange function not available.");
    }
  }

  useEffect(() => {
    const handleKeyDown = (event: KeyboardEvent) => {
      if (event.key === 'Delete' || event.key === 'Backspace') {
        if (document.activeElement && ['INPUT', 'TEXTAREA'].includes(document.activeElement.tagName.toUpperCase())) {
            return;
        }
        handleRemoveSelectedNodes();
      }
    };

    window.addEventListener('keydown', handleKeyDown);
    return () => {
      window.removeEventListener('keydown', handleKeyDown);
    };
  }, []);

  return (
    <div className="App">
      <div style={{ padding: "10px", background: "#f0f0f0", borderBottom: "1px solid #ccc", display: "flex", gap: "10px", flexWrap: "wrap", alignItems: "center" }}>
        <div style={{ fontWeight: "bold", marginRight: "5px" }}>Add Nodes:</div>
        <button onClick={() => handleAddNode('Rule')} style={{ backgroundColor: "#cfe2f3", border: "1px solid #a2c4c9", padding: "5px 10px", borderRadius: "4px", cursor: "pointer" }}>Add Rule</button>
        <button onClick={() => handleAddNode('AND')} style={{ backgroundColor: "#d9ead3", border: "1px solid #b6d7a8", padding: "5px 10px", borderRadius: "4px", cursor: "pointer" }}>Add AND</button>
        <button onClick={() => handleAddNode('OR')} style={{ backgroundColor: "#d9ead3", border: "1px solid #b6d7a8", padding: "5px 10px", borderRadius: "4px", cursor: "pointer" }}>Add OR</button>
        <button onClick={() => handleAddNode('Action')} style={{ backgroundColor: "#fce5cd", border: "1px solid #f4c795", padding: "5px 10px", borderRadius: "4px", cursor: "pointer" }}>Add Action</button>

        <div style={{ marginLeft: "15px", fontWeight: "bold", marginRight: "5px" }}>Editor Actions:</div>
        <button onClick={handleRemoveSelectedNodes} style={{ backgroundColor: "#ffdddd", border: "1px solid #ffb3b3", padding: "5px 10px", borderRadius: "4px", cursor: "pointer" }}>
          Delete Selected
        </button>
        <button onClick={handleExportWorkflow} style={{ backgroundColor: "#e6e6e6", border: "1px solid #cccccc", padding: "5px 10px", borderRadius: "4px", cursor: "pointer" }}>
          Export Workflow
        </button>
        <button onClick={handleArrange} style={{ backgroundColor: "#e6e6e6", border: "1px solid #cccccc", padding: "5px 10px", borderRadius: "4px", cursor: "pointer" }}>
          Arrange Layout
        </button>
      </div>
      <div ref={ref} style={{ height: "calc(100vh - 70px)", width: "100vw", backgroundColor: "#ddd" }}></div>
    </div>
  );
}<|MERGE_RESOLUTION|>--- conflicted
+++ resolved
@@ -14,10 +14,7 @@
     }
   };
 
-<<<<<<< HEAD
-=======
   // Updated to include 'Action' type
->>>>>>> 858e349a
   const handleAddNode = (type: 'Rule' | 'AND' | 'OR' | 'Action') => {
     if ((window as any).addEditorNode) {
       if (type === 'Rule') {
@@ -27,12 +24,8 @@
       } else if (type === 'OR') {
         (window as any).addEditorNode(type, { numInputs: 2 });
       } else if (type === 'Action') {
-<<<<<<< HEAD
-        (window as any).addEditorNode(type, { label: "New Action", numInputs: 1 });
-=======
         // ActionNode only needs a label, numInputs is fixed at 1 by its class definition
         (window as any).addEditorNode(type, { label: "New Action" });
->>>>>>> 858e349a
       }
     } else {
       console.error("Add node function not available.");
