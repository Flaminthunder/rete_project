--- conflicted
+++ resolved
@@ -22,22 +22,12 @@
     Presets as ContextMenuPresets
 } from "rete-context-menu-plugin";
 
-<<<<<<< HEAD
-// --- Exported Data Structures ---
-interface BaseExportedNodeData { id: string; }
-interface ExportedRuleNodeData extends BaseExportedNodeData { label: string; type: "Rule"; numInputs: number; numOutputs: number; }
-interface ExportedActionNodeData extends BaseExportedNodeData { label: string; type: "Action"; numInputs: number; }
-enum LogicType { AND = "AND", OR = "OR" }
-interface ExportedLogicGateNodeData extends BaseExportedNodeData { type: LogicType; numInputs: number; }
-
-=======
 // --- Exported Data Structures --- (Same as before)
 interface BaseExportedNodeData { id: string; label: string; type: string; }
 interface ExportedRuleNodeData extends BaseExportedNodeData { type: "Rule"; numInputs: number; numOutputs: number; }
 interface ExportedActionNodeData extends BaseExportedNodeData { type: "Action"; numInputs: 1; }
 enum LogicType { AND = "AND", OR = "OR" }
 interface ExportedLogicGateNodeData extends BaseExportedNodeData { type: LogicType; numInputs: number; }
->>>>>>> 858e349a
 type ExportedNode = ExportedRuleNodeData | ExportedLogicGateNodeData | ExportedActionNodeData;
 interface ExportedConnectionData { id: string; sourceNodeId: string; sourceOutputKey: string; targetNodeId: string; targetInputKey: string; }
 interface Ruleset { nodes: ExportedNode[]; connections: ExportedConnectionData[]; }
@@ -66,29 +56,8 @@
         this.height = RULE_NODE_TARGET_HEIGHT;
         this.addControl("label", new ClassicPreset.InputControl("text", { initial: initialLabel, readonly: false }));
         const socketInstance = new ClassicPreset.Socket("socket");
-<<<<<<< HEAD
-        for (let i = 0; i < this.numInputsProp; i++) {
-            this.addInput(`input${i}`, new ClassicPreset.Input(socketInstance, `In ${i + 1}`));
-        }
-        for (let i = 0; i < this.numOutputsProp; i++) {
-            this.addOutput(`output${i}`, new ClassicPreset.Output(socketInstance, `Out ${i + 1}`));
-        }
-        this._updateDimensions(this.numInputsProp, this.numOutputsProp);
-    }
-
-    private _updateDimensions(numInputs: number, numOutputs: number) {
-        const titleHeight = 30;
-        const labelControlHeight = 35;
-        const socketHeight = 25;
-        const padding = 10;
-        const minBaseHeightWithoutSockets = titleHeight + labelControlHeight + padding;
-
-        this.height = minBaseHeightWithoutSockets + Math.max(numInputs, numOutputs) * socketHeight;
-        this.height = Math.max(this.height, 120);
-=======
         for (let i = 0; i < numInputs; i++) this.addInput(`input${i}`, new ClassicPreset.Input(socketInstance, `In ${i + 1}`));
         for (let i = 0; i < numOutputs; i++) this.addOutput(`output${i}`, new ClassicPreset.Output(socketInstance, `Out ${i + 1}`));
->>>>>>> 858e349a
     }
     getCustomData(): ExportedRuleNodeData {
         const labelControl = this.controls.label;
@@ -104,13 +73,8 @@
     { output: ClassicPreset.Socket },
     { numInputs: ClassicPreset.InputControl<"number"> }
 > {
-<<<<<<< HEAD
-    width = 180;
-    height = 120;
-=======
     width: number;
     height: number;
->>>>>>> 858e349a
     public readonly nodeLogicType: LogicType;
     private editorRef: NodeEditor<Schemes> | null = null;
     private areaRef: AreaPlugin<Schemes, AreaExtra> | null = null;
@@ -119,30 +83,6 @@
         this.nodeLogicType = logicType;
         if (getEditor) this.editorRef = getEditor();
         if (getArea) this.areaRef = getArea();
-<<<<<<< HEAD
-
-        const minInputs = 2; // AND/OR gates need at least 2 inputs
-
-        this.addControl(
-            "numInputs",
-            new ClassicPreset.InputControl("number", {
-                initial: Math.max(minInputs, initialNumInputs),
-                change: (value) => {
-                    const currentControlDisplayValue = this.controls.numInputs?.value;
-                    const desiredNumInputs = Math.max(minInputs, Math.floor(value as number));
-                    const currentSocketCount = Object.keys(this.inputs).length;
-
-                    if (desiredNumInputs !== currentSocketCount) {
-                        this.updateInputSockets(desiredNumInputs);
-                    }
-
-                    if (this.controls.numInputs &&
-                        (currentControlDisplayValue !== desiredNumInputs || (value as number) !== desiredNumInputs)
-                    ) {
-                        this.controls.numInputs.setValue(desiredNumInputs);
-                    }
-                    this.areaRef?.update("node", this.id);
-=======
         this.width = LOGIC_NODE_TARGET_WIDTH;
         this.height = LOGIC_NODE_BASE_HEIGHT_FOR_MIN_INPUTS;
         const minInputs = LOGIC_NODE_BASE_INPUT_COUNT;
@@ -155,7 +95,6 @@
                 if (desiredNumInputs !== currentSocketCount) this.updateInputSockets(desiredNumInputs);
                 if (this.controls.numInputs && (currentControlDisplayValue !== desiredNumInputs || (value as number) !== desiredNumInputs)) {
                     this.controls.numInputs.setValue(desiredNumInputs);
->>>>>>> 858e349a
                 }
             }
         }));
@@ -167,16 +106,7 @@
         const currentInputKeys = Object.keys(currentInputs) as LogicGateInputKey[];
         const currentCount = currentInputKeys.length;
         const socketInstance = new ClassicPreset.Socket("socket");
-<<<<<<< HEAD
-
-        if (newCount === currentCount) {
-            this._recalculateDimensions();
-            return;
-        }
-
-=======
         if (newCount === currentCount) { this._recalculateDimensions(); return; }
->>>>>>> 858e349a
         if (newCount > currentCount) {
             for (let i = currentCount; i < newCount; i++) {
                 const newInputKey = `input${i}` as LogicGateInputKey;
@@ -198,16 +128,6 @@
     }
     private _recalculateDimensions() {
         const numInputs = Object.keys(this.inputs).length;
-<<<<<<< HEAD
-        const titleHeight = 30;
-        const numInputsControlHeight = 35;
-        const socketHeight = 25;
-        const padding = 10;
-        const outputSocketHeight = 25;
-
-        this.height = titleHeight + numInputsControlHeight + (numInputs * socketHeight) + outputSocketHeight + padding;
-        this.height = Math.max(this.height, 120);
-=======
         let calculatedHeight = LOGIC_NODE_BASE_HEIGHT_FOR_MIN_INPUTS;
         if (numInputs > LOGIC_NODE_BASE_INPUT_COUNT) {
             const additionalInputs = numInputs - LOGIC_NODE_BASE_INPUT_COUNT;
@@ -215,7 +135,6 @@
         }
         this.height = Math.max(calculatedHeight, LOGIC_NODE_BASE_HEIGHT_FOR_MIN_INPUTS);
         if (this.areaRef) this.areaRef.update("node", this.id);
->>>>>>> 858e349a
     }
     getCustomData(): ExportedLogicGateNodeData {
         const numInputs = Object.keys(this.inputs).length;
@@ -238,134 +157,11 @@
     }
 }
 
-<<<<<<< HEAD
-class ActionNode extends ClassicPreset.Node<
-    { [key: `input${number}`]: ClassicPreset.Socket }, // Inputs
-    {}, // No Outputs
-    { label: ClassicPreset.InputControl<"text">; numInputs: ClassicPreset.InputControl<"number"> } // Controls
-> {
-    width = 180;
-    height = 150; // Initial height, will be recalculated
-    private editorRef: NodeEditor<Schemes> | null = null;
-    private areaRef: AreaPlugin<Schemes, AreaExtra> | null = null;
-
-    constructor(
-        initialLabel: string = "Action",
-        initialNumInputs: number = 1,
-        getEditor?: () => NodeEditor<Schemes>,
-        getArea?: () => AreaPlugin<Schemes, AreaExtra>
-    ) {
-        super(initialLabel);
-        if (getEditor) this.editorRef = getEditor();
-        if (getArea) this.areaRef = getArea();
-
-        this.addControl(
-            "label",
-            new ClassicPreset.InputControl("text", { initial: initialLabel, readonly: false })
-        );
-
-        const minInputs = 1; // Action node needs at least one input
-
-        this.addControl(
-            "numInputs",
-            new ClassicPreset.InputControl("number", {
-                initial: Math.max(minInputs, initialNumInputs),
-                change: (value) => {
-                    const currentControlDisplayValue = this.controls.numInputs?.value;
-                    const desiredNumInputs = Math.max(minInputs, Math.floor(value as number));
-                    const currentSocketCount = Object.keys(this.inputs).length;
-
-                    if (desiredNumInputs !== currentSocketCount) {
-                        this.updateInputSockets(desiredNumInputs);
-                    }
-
-                    if (this.controls.numInputs &&
-                        (currentControlDisplayValue !== desiredNumInputs || (value as number) !== desiredNumInputs)
-                    ) {
-                        this.controls.numInputs.setValue(desiredNumInputs);
-                    }
-                    this.areaRef?.update("node", this.id);
-                }
-            })
-        );
-        this.updateInputSockets(Math.max(minInputs, initialNumInputs));
-    }
-
-    private updateInputSockets(newCount: number) {
-        const currentInputs = this.inputs as { [key: `input${number}`]: ClassicPreset.Input<ClassicPreset.Socket> };
-        const currentInputKeys = Object.keys(currentInputs) as `input${number}`[];
-        const currentCount = currentInputKeys.length;
-        const socketInstance = new ClassicPreset.Socket("socket");
-
-        if (newCount === currentCount) {
-            this._recalculateDimensions();
-            return;
-        }
-
-        if (newCount > currentCount) {
-            for (let i = currentCount; i < newCount; i++) {
-                const newInputKey = `input${i}` as `input${number}`;
-                this.addInput(newInputKey, new ClassicPreset.Input(socketInstance, `Param ${i + 1}`));
-            }
-        } else if (newCount < currentCount) {
-            for (let i = currentCount - 1; i >= newCount; i--) {
-                const inputKeyToRemove = `input${i}` as `input${number}`;
-                if (this.editorRef && currentInputs[inputKeyToRemove]) {
-                    const connections = this.editorRef.getConnections();
-                    connections.forEach(conn => {
-                        if (conn.target === this.id && conn.targetInput === inputKeyToRemove) {
-                            this.editorRef?.removeConnection(conn.id);
-                        }
-                    });
-                }
-                if (currentInputs[inputKeyToRemove]) {
-                    this.removeInput(inputKeyToRemove);
-                }
-            }
-        }
-        this._recalculateDimensions();
-    }
-
-    private _recalculateDimensions() {
-        const numInputs = Object.keys(this.inputs).length;
-        const titleHeight = 30;
-        const labelControlHeight = 35;
-        const numInputsControlHeight = 35;
-        const socketHeight = 25;
-        const padding = 10;
-
-        this.height = titleHeight + labelControlHeight + numInputsControlHeight + (numInputs * socketHeight) + padding;
-        this.height = Math.max(this.height, 150);
-    }
-
-    getCustomData(): ExportedActionNodeData {
-        const labelControl = this.controls.label;
-        const numInputs = Object.keys(this.inputs).length;
-        return {
-            id: this.id,
-            label: labelControl.value || "Unnamed Action",
-            type: "Action",
-            numInputs
-        };
-    }
-}
-
-
-// --- Define Schemes TO MATCH the `ClassicScheme` from `rete-react-plugin` ---
-type SchemeNodeForPlugins = ClassicPreset.Node;
-type SchemeConnectionForPlugins = ClassicPreset.Connection<SchemeNodeForPlugins, SchemeNodeForPlugins> & { isLoop?: boolean };
-type Schemes = GetSchemes<SchemeNodeForPlugins, SchemeConnectionForPlugins>;
-
-// Union of your specific node class types for your own logic and casting
-type MyNodeClasses = RuleNode | LogicGateNode | ActionNode;
-
-=======
 // --- Define Schemes, AreaExtra etc. ---
 type SchemeNodeForPlugins = ClassicPreset.Node;
 type SchemeConnectionForPlugins = ClassicPreset.Connection<SchemeNodeForPlugins, SchemeNodeForPlugins> & { isLoop?: boolean };
 type Schemes = GetSchemes<SchemeNodeForPlugins, SchemeConnectionForPlugins>;
 type MyNodeClasses = RuleNode | LogicGateNode | ActionNode;
->>>>>>> 858e349a
 type AreaExtra = ReactArea2D<Schemes> | ContextMenuExtra;
 
 // --- createEditor function ---
@@ -413,11 +209,7 @@
         ["Rule Node (2 In, 1 Out)", () => new RuleNode("Decision Rule", 2, 1)],
         ["Logic: AND", () => new LogicGateNode(LogicType.AND, 2, getEditorInstance, getAreaInstance)],
         ["Logic: OR", () => new LogicGateNode(LogicType.OR, 2, getEditorInstance, getAreaInstance)],
-<<<<<<< HEAD
-        ["Action Node", () => new ActionNode("New Action", 1, getEditorInstance, getAreaInstance)],
-=======
         ["Action Node", () => new ActionNode("New Action")],
->>>>>>> 858e349a
         ["Delete", () => {
             const selectedIds = Array.from(selector.entities.keys());
             console.log("[ContextMenu] Delete action. Prefixed IDs from selector:", selectedIds);
@@ -467,21 +259,14 @@
     const rule2 = new RuleNode("Condition B", 1, 1);
     const andGate = new LogicGateNode(LogicType.AND, 2, getEditorInstance, getAreaInstance);
     const resultRule = new RuleNode("Outcome X", 1, 1);
-<<<<<<< HEAD
-    const actionNode1 = new ActionNode("Perform Task", 1, getEditorInstance, getAreaInstance);
-=======
     const actionNode1 = new ActionNode("Perform Task");
->>>>>>> 858e349a
 
     await editor.addNode(rule1);
     await editor.addNode(rule2);
     await editor.addNode(andGate);
     await editor.addNode(resultRule);
     await editor.addNode(actionNode1);
-<<<<<<< HEAD
-=======
     // console.log("[Editor] Initial nodes added:", editor.getNodes().map(n => n.id));
->>>>>>> 858e349a
 
     if (rule1.outputs['output0'] && (andGate.inputs as any)['input0' as LogicGateInputKey]) { /* ... */ }
     // ... (other initial connections, ensure they are robust or add logs if needed) ...
@@ -494,17 +279,11 @@
     if (andGate.outputs['output'] && resultRule.inputs['input0']) {
         await editor.addConnection(new ClassicPreset.Connection(andGate, 'output', resultRule, 'input0') as SchemeConnectionForPlugins);
     }
-<<<<<<< HEAD
-    if (resultRule.outputs['output0'] && (actionNode1.inputs as any)['input0']) {
-        await editor.addConnection(new ClassicPreset.Connection(resultRule, 'output0', actionNode1, 'input0') as SchemeConnectionForPlugins);
-    }
-=======
     if (resultRule.outputs['output0'] && actionNode1.inputs['input0']) {
         await editor.addConnection(new ClassicPreset.Connection(resultRule, 'output0', actionNode1, 'input0') as SchemeConnectionForPlugins);
     }
 
     const logGraphForArrange = () => { /* ... as before ... */ };
->>>>>>> 858e349a
 
     await arrange.layout({ /* ... */ });
     AreaExtensions.zoomAt(area, editor.getNodes());
@@ -513,22 +292,13 @@
     (window as any).editorInstance = editor; // Expose for direct debugging if needed
 
     (window as any).addEditorNode = async (type: 'Rule' | 'AND' | 'OR' | 'Action', props?: any) => {
-<<<<<<< HEAD
-        let nodeToAdd;
-        const defaultProps = { label: "New Node", numInputs: 1, numOutputs: 1, ...props };
-=======
         let nodeToAdd; const defaultProps = { label: "New Node", numInputs: 1, numOutputs: 1, ...props };
         console.log(`[App] addEditorNode: Type: ${type}`);
->>>>>>> 858e349a
         switch (type) {
             case 'Rule': nodeToAdd = new RuleNode(defaultProps.label, defaultProps.numInputs, defaultProps.numOutputs); break;
             case 'AND': nodeToAdd = new LogicGateNode(LogicType.AND, defaultProps.numInputs || 2, getEditorInstance, getAreaInstance); break;
             case 'OR': nodeToAdd = new LogicGateNode(LogicType.OR, defaultProps.numInputs || 2, getEditorInstance, getAreaInstance); break;
-<<<<<<< HEAD
-            case 'Action': nodeToAdd = new ActionNode(defaultProps.label || "New Action", defaultProps.numInputs || 1, getEditorInstance, getAreaInstance); break;
-=======
             case 'Action': nodeToAdd = new ActionNode(defaultProps.label || "New Action"); break;
->>>>>>> 858e349a
             default: console.error("Unknown node type to add:", type); return;
         }
         if (nodeToAdd) {
@@ -595,12 +365,7 @@
         } else if (customNode instanceof ActionNode) {
             return customNode.getCustomData();
         }
-<<<<<<< HEAD
-        console.error("Unknown node type in generateRuleset:", node.label, node.id);
-        // Fallback for unknown types, though ideally this shouldn't happen
-=======
         console.error("[GenerateRuleset] Unknown node type:", node.label, node.id);
->>>>>>> 858e349a
         return { id: node.id, type: "Unknown", label: node.label } as any;
     });
     const exportedConnections: ExportedConnectionData[] = connections.map(conn => ({
